--- conflicted
+++ resolved
@@ -5,11 +5,7 @@
 from typing import Optional
 
 import lazy_import
-<<<<<<< HEAD
 from pathlib import PurePosixPath, Path
-=======
-from pathlib import Path,PurePosixPath
->>>>>>> f4f424f1
 
 import os, threading, sys
 
@@ -258,7 +254,6 @@
         all_sha256 = [e["hash"] for e in config.config["files"]]
         remote_path = config.config['remote']
 
-        for sha256 in tqdm(all_sha256):
             local_path = local.hash_to_file(sha256)
 
             # get the filename the user would recognise

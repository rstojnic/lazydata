--- conflicted
+++ resolved
@@ -96,18 +96,11 @@
 
         # see if we stored this file already
         datapath = self.hash_to_file(sha256)
-<<<<<<< HEAD
-        if not datapath.exists():
-            # Hard-link the file to the path
-            datapath.parent.mkdir(parents=True, exist_ok=True)
-            os.link(str(abspath), str(datapath))
-=======
 
         # copy over the the cache,
         # TODO: option to hardlink
         datapath.parent.mkdir(parents=True, exist_ok=True)
         shutil.copyfile(str(abspath), str(datapath))
->>>>>>> eceaacf5
 
         # Store in the metadata DB if doesn't exist already
         existing_entries = DataFile.select().where(
